#%% 0- Classes
import pandas as pd
import numpy as np
import seaborn as sns
import matplotlib.pyplot as plt
from sklearn.ensemble import RandomForestClassifier
from sklearn.inspection import permutation_importance
from sklearn.neighbors import KNeighborsClassifier
from sklearn.linear_model import LogisticRegression
from sklearn.tree import DecisionTreeClassifier
from sklearn.preprocessing import StandardScaler
from sklearn.decomposition import PCA
from sklearn.model_selection import train_test_split, KFold
from sklearn.metrics import accuracy_score
import umap
from scipy.stats import ttest_ind, probplot, shapiro
import statsmodels.stats.api as sms
from pycm import ConfusionMatrix
import joblib
import os


class DataLoader:
    """
    Generic Class responsible for loading the dataset

    Attributes:
        filename (str): The filename of the dataset to load.
        target (str): The target of the dataset to load.

    Attributes (after loading the data):
        data (DataFrame): The main dataset containing both features and target variable.
        labels (DataFrame): The target variable.
        numerical_features (List): List of numerical features in the dataset.
        categorical_features (List): List of categorical features in the dataset.


    Methods:
        _load_data(): Loads the dataset,and assigns the data and labels to the appropriate attributes.
    """

    def __init__(self, filename, target):
        """
        Initializes the DataLoader with the filename of the dataset.

        Args:
            filename (str): The filename of the dataset to load.
            target (str): The target of the dataset to load.
        """
        self.filename = filename

        self.data = None
        self.target = target
        self.labels = None
        self.numerical_features = []
        self.categorical_features = []

        # Load data
        self._load_data(target)

    def _load_data(self, target):
        """
        Loads the dataset from the specified filename,
        and assigns the data and labels to the appropriate attributes.

        Args:
            target (str): The target of the dataset to load.
        """
        try:
            # Load the dataset
            self.data = pd.read_csv(self.filename)

            # Validate if the target column exists in the dataset
            if target not in self.data.columns:
                raise ValueError(f"Target column '{target}' not found in the dataset.")

            self.labels = self.data[target]

            print("Data loaded successfully.")

        except FileNotFoundError:
            print("File not found. Please check the file path.")


class DataManipulator(DataLoader):
    """
    A class for manipulating data loaded from a file.

    Args:
        filename (str): The path to the data file.
        target (str): The target variable in the data.

    Attributes:
        data (DataFrame): The loaded data.

    Methods:
        _describe_variables: Prints information about the data, including data info, unique values, and statistical distribution.

    Raises:
        FileNotFoundError: If the specified file is not found.

    """

    def __init__(self, filename, target):
        """
        Initialize the class with a filename and target variable.

        Args:
            filename (str): The path to the file.
            target (str): The name of the target variable.

        Raises:
            FileNotFoundError: If the file is not found.

        """
        try:
            super().__init__(filename, target)
            print("\nData Description:")
            self._describe_variables()
        except FileNotFoundError:
            print("File not found. Please check the file path.")

    def _describe_variables(self):
        """
        Prints information about the data, including data info, unique values, and statistical distribution.
        """
        print("\nInformation of Data:")
        print(self.data.info())

        print("\nUnique values of features:")
        print(self.data.nunique())

        print("\nStatistical distribution of each variable:")
        print(self.data.describe())


class DataPreProcessing:
    """
    Class for performing data preprocessing tasks, mostly encoding.

    Args:
        data_loader (DataLoader): The DataLoader object containing the dataset.

    Attributes:
        data_loader (DataLoader): The DataLoader object containing the dataset.

    Methods:
        _sanity_check(): Performs a sanity check on the DataLoader object.
        _determine_range(): Displays the range of values for each variable without considering the class label.
        _age_encode(): Encodes the AgeCategory variable into numerical values.
        _encode_numerical_values(column, mapping): Encodes a variable into numerical values using the provided mapping.
        _encode_data(): Encodes categorical features into numerical values and fills numerical and categorical features arrays.
    """

    def __init__(self, data_loader):
        """
        Initializes an instance of the class.

        Args:
            data_loader: The data loader object used to load the data.
        """
        self.data_loader = data_loader

        self._sanity_check()

        self._encode_data()

        self._determine_range()

    def _sanity_check(self):
        """
        Performs a sanity check on the DataLoader object.

        Raises:
            ValueError: If the DataLoader object is not provided or is not a pandas DataFrame.
        """
        try:
            if not self.data_loader:
                raise ValueError("DataLoader object is not provided.")
            if not isinstance(self.data_loader.data, pd.DataFrame):
                raise ValueError("Invalid DataLoader object. It should contain a pandas DataFrame.")
        except Exception as error:
            print(f"Error occurred: {error}")
            return False

    def _determine_range(self):
        """
        Displays the range of values for each variable without considering the class label.
        """
        print("\nRange of values for each variable:")
        print(self.data_loader.data.drop(columns=["HeartDisease"]).max() - self.data_loader.data.drop(columns=["HeartDisease"]).min())

    def _age_encode(self):
        """
        Encodes AgeCategory into numerical values.
        """
        age_map = {
            "18-24": 1, "25-29": 2, "30-34": 3, "35-39": 4,
            "40-44": 5, "45-49": 6, "50-54": 7, "55-59": 8,
            "60-64": 9, "65-69": 10, "70-74": 11, "75-79": 12,
            "80 or older": 13
        }
        self.data_loader.data["AgeCategory"] = self.data_loader.data["AgeCategory"].map(age_map)

    def _encode_numerical_values(self, column, mapping):
        """
        Encodes a variable into numerical values using the provided mapping.

        Args:
            column (str): The name of the column to be encoded.
            mapping (dict): The mapping of categorical values to numerical values.
        """
        self.data_loader.data[column] = self.data_loader.data[column].map(mapping)

    def _encode_data(self):
        """
        Encodes categorical features into numerical values and fills numerical and categorical features arrays.
        """
        # Map categorical features to numerical values
        categorical_mappings = {
            "HeartDisease": {"No": 0, "Yes": 1},
            "Smoking": {"No": 0, "Yes": 1},
            "AlcoholDrinking": {"No": 0, "Yes": 1},
            "Stroke": {"No": 0, "Yes": 1},
            "DiffWalking": {"No": 0, "Yes": 1},
            "Sex": {"Female": 0, "Male": 1},
            "Diabetic": {"No": 0, "No, borderline diabetes": 0, "Yes (during pregnancy)": 1, "Yes": 1},
            "PhysicalActivity": {"No": 0, "Yes": 1},
            "Asthma": {"No": 0, "Yes": 1},
            "KidneyDisease": {"No": 0, "Yes": 1},
            "SkinCancer": {"No": 0, "Yes": 1}
        }
        for column, mapping in categorical_mappings.items():
            self._encode_numerical_values(column, mapping)

        # Encode AgeCategory, Race, and GenHealth
        self._age_encode()
        self._encode_numerical_values("Race", {"White": 1, "Black": 2, "Hispanic": 3, "Asian": 4, "American Indian/Alaskan Native": 5, "Other": 6})
        self._encode_numerical_values("GenHealth", {"Excellent": 5, "Very good": 4, "Good": 3, "Fair": 2, "Poor": 1})

        # Fill the numerical and categorical features arrays
        self.data_loader.categorical_features.append("HeartDisease")
        self.data_loader.categorical_features.append("Smoking")
        self.data_loader.categorical_features.append("AlcoholDrinking")
        self.data_loader.categorical_features.append("Stroke")
        self.data_loader.categorical_features.append("DiffWalking")
        self.data_loader.categorical_features.append("Sex")
        self.data_loader.categorical_features.append("Race")
        self.data_loader.categorical_features.append("Diabetic")
        self.data_loader.categorical_features.append("PhysicalActivity")
        self.data_loader.categorical_features.append("GenHealth")
        self.data_loader.categorical_features.append("Asthma")
        self.data_loader.categorical_features.append("KidneyDisease")
        self.data_loader.categorical_features.append("SkinCancer")

        self.data_loader.numerical_features.append("BMI")
        self.data_loader.numerical_features.append("PhysicalHealth")
        self.data_loader.numerical_features.append("MentalHealth")
        self.data_loader.numerical_features.append("AgeCategory")
        self.data_loader.numerical_features.append("SleepTime")

        print("\nProcessed Dataset:")
        print(self.data_loader.data.info())


class DataCleaning:
    """
    A class for performing data cleaning operations on a dataset.

    Args:
        data_loader (DataLoader): An instance of the DataLoader class that provides access to the dataset.

    Attributes:
        data_loader (DataLoader): An instance of the DataLoader class that provides access to the dataset.

    Methods:
        handle_missing_values: Removes rows with missing values from the dataset.
        remove_duplicates: Removes duplicate rows from the dataset.
        detect_and_remove_outliers: Detects and removes outliers from the dataset.
    """

    def __init__(self, data_loader):
        """
        Initializes an instance of the class.

        Args:
            data_loader: The data loader object used to load the dataset.

        Returns:
            None
        """
        self.data_loader = data_loader
        print("\nOriginal Dataset before cleaning:")
        print(self.data_loader.data.info())

    def handle_missing_values(self):
        """
        This method checks for missing values in the dataset and removes any rows that contain missing values.
        It prints the number of missing values for each column before and after removing the rows.
        If there are no missing values, no rows are removed.
        """
        print("Missing values:\n", self.data_loader.data.isnull().sum())

        if self.data_loader.data.isnull().sum().sum() > 0:
            self.data_loader.data = self.data_loader.data.dropna()

    def remove_duplicates(self):
            """
            This method checks for duplicate rows in the dataset and removes them if any are found.
            It prints the number of duplicate rows before and after the removal process.
            """
            print("Duplicate Rows:", self.data_loader.data.duplicated().sum())

            if self.data_loader.data.duplicated().sum() > 0:
                self.data_loader.data = self.data_loader.data.drop_duplicates(keep='first')

    def detect_and_remove_outliers(self):
        """
        This method iterates over each feature in the dataset and detects outliers using the interquartile range (IQR) method.
        Outliers are defined as values that fall below the lower bound (Q1 - 1.5 * IQR) or above the upper bound (Q3 + 1.5 * IQR).
        Outliers are then removed from the dataset.

        If a feature has only two unique values, it is skipped as it is not suitable for outlier detection.
        After removing outliers, if a feature has only one unique value, it is considered redundant and is deleted from the dataset.
        """
        print("\nDetecting outliers:")
        features_to_delete = []
        for feature in self.data_loader.data.columns:
            # Skip features with only two unique values
            if len(self.data_loader.data[feature].unique()) == 2:
                print(f"Skipping '{feature}' as it has only two unique values.")
                continue

            q1 = self.data_loader.data[feature].quantile(0.25)
            q3 = self.data_loader.data[feature].quantile(0.75)
            iqr = q3 - q1
            lower_bound = q1 - 1.5 * iqr
            upper_bound = q3 + 1.5 * iqr
            outliers_indices = self.data_loader.data[
                (self.data_loader.data[feature] < lower_bound) | (self.data_loader.data[feature] > upper_bound)].index

            print(f"Outliers in '{feature}'." if not outliers_indices.empty else f"No outliers in '{feature}'.")

            self.data_loader.data.drop(outliers_indices, inplace=True)

            # Verify if the feature after removing outliers has only one unique value
            if len(self.data_loader.data[feature].unique()) == 1:
                print(f"Feature '{feature}' has only one unique value after removing outliers. Deleting it.")
                features_to_delete.append(feature)

        # Remove features with only one unique value
        self.data_loader.data.drop(columns=features_to_delete, inplace=True)


class DataVisualization:
    """
    A class for visualizing data using various plot types.
    
    Args:
        data_loader (DataLoader): A DataLoader object that provides access to the data.
        valid_plot_types (list): A list of valid plot types that can be used for visualization.
    
    Attributes:
        data_loader (DataLoader): A DataLoader object that provides access to the data.
        valid_plot_types (list): A list of valid plot types that can be used for visualization.
        labels (list): A list of unique labels in the dataset.
    
    Methods:
        plot_all_features(): Plots histograms for all features in the dataset.
        plots(plot_types): Plots the specified types of plots for each feature in the dataset.
    """
    def __init__(self, data_loader, valid_plot_types):
        """
        Initializes the DataVisualization class with a DataLoader object.

        Parameters:
        - data_loader (DataLoader): The DataLoader object used to load the data.
        - valid_plot_types (list): A list of valid plot types that can be used for visualization.

        Attributes:
        - data_loader (DataLoader): The DataLoader object used to load the data.
        - valid_plot_types (list): A list of valid plot types that can be used for visualization.
        - labels (list): A list of unique labels in the loaded data.

        """
        self.data_loader = data_loader
        self.valid_plot_types = valid_plot_types
        self.labels = self.data_loader.data[self.data_loader.target].unique().tolist()

    def plot_all_features(self):
        """
        Plots histograms for all features in the dataset.

        This method generates a histogram for each feature in the dataset. The histograms show the frequency distribution
        of values for each feature. If labels are provided, multiple histograms will be plotted for each feature, one for
        each label.
        """
        num_features = len(self.data_loader.data.columns.tolist())
        num_cols = 3  # Adjust the number of columns to control subplot arrangement
        num_rows = int(np.ceil(num_features / num_cols))

        fig, axes = plt.subplots(num_rows, num_cols, figsize=(15, 3 * num_rows))

        for idx, ax in enumerate(axes.flat):
            if idx < num_features:
                ax.set_title(f'Feature {self.data_loader.data.columns.tolist()[idx]}', fontsize=12)
                ax.set_xlabel('Value', fontsize=10)
                ax.set_ylabel('Frequency', fontsize=10)
                ax.grid(True)

                if self.labels is not None:
                    # Add a plot per feature and label
                    for label in self.labels:
                        mask = np.array(self.data_loader.data[self.data_loader.target] == label)
                        ax.hist(self.data_loader.data.loc[mask, self.data_loader.data.columns.tolist()[idx]], bins=20, alpha=0.7, label=label)
                    ax.legend()

        plt.tight_layout()
        plt.show()

    def plots(self, plot_types):
        """
        Plots the specified types of plots for each feature in the dataset.
        
        Parameters:
        - plot_types (list): A list of plot types to be plotted.
        """
        for plot_type in plot_types:
            # Check if the selected plots are in the list of available plots
            if plot_type not in self.valid_plot_types:
                print(
                    f"Ignoring invalid plot type: {plot_type}. Supported plot types: {', '.join(self.valid_plot_types)}")
                continue

            for feature in self.data_loader.data.columns:
                # Create a figure with a single subplot for each feature
                if plot_type == 'box' and self.data_loader.data[feature].nunique() > 2:
                    fig, ax = plt.subplots(figsize=(8, 6))
                    sns.boxplot(x=self.data_loader.target, y=feature, data=self.data_loader.data, ax=ax)
                    ax.set_title(f'Boxplot of {feature} by {self.data_loader.target}')

                    # Set the tick labels on the x-axis to "No" and "Yes"
                    ax.set_xticklabels(['No', 'Yes'])

                    plt.show()

        if 'correlation' in plot_types:
            correlation = self.data_loader.data.corr().round(2)
            heartdisease_correlation = correlation['HeartDisease'].sort_values(ascending=False)

            plt.figure(figsize=(15, 12))
            sns.heatmap(correlation, annot=True, cmap='YlOrBr', annot_kws={'size': 8})
            plt.title('Correlation Heatmap')
            plt.xticks(rotation=45)
            plt.tight_layout()
            plt.show()

            print("\nCorrelation of the features with Heart Disease:\n")
            print(heartdisease_correlation)

        if 'barh' in plot_types:
            # Train a RandomForestClassifier model
            clf = RandomForestClassifier()
            X = self.data_loader.data.drop(columns=[self.data_loader.target])  # Features
            y = self.data_loader.data[self.data_loader.target]  # Target variable
            clf.fit(X, y)

            # Calculate permutation importance
            result = permutation_importance(clf, X, y, n_repeats=10, random_state=42, n_jobs=-1)
            perm_sorted_idx = result.importances_mean.argsort()

            # Visualize feature importance
            plt.figure(figsize=(10, 8))
            sns.barplot(x=result.importances_mean[perm_sorted_idx], y=X.columns[perm_sorted_idx], color='blue')
            plt.xlabel('Permutation Importance')
            plt.ylabel('Features')
            plt.title('Permutation Importance')
            plt.show()


class DimensionalityReduction:
    """
    Class for performing dimensionality reduction techniques such as PCA and UMAP.

    Args:
        data_loader (DataLoader): An instance of the DataLoader class that provides the data.

    Attributes:
        data_loader (DataLoader): An instance of the DataLoader class that provides the data.
        dataset (DataFrame): A sample of 30% of the data.
        data (nparray): The standardized data.
        target (Series): The target variable from the data.

    Methods:
        plot_projection(projection, title): Plot the projection of the data.
        compute_pca(n_components): Perform Principal Component Analysis (PCA) on the data.
        compute_umap(n_components, n_neighbors, min_dist, metric): Perform Uniform Manifold Approximation and Projection (UMAP) on the data.
    """

    def __init__(self, data_loader):
        """
        Initializes an instance of MyClass.

        Parameters:
        - data_loader (DataLoader): An object that loads the data.

        Attributes:
        - data_loader: The data loader object.
        - dataset: A sample of 30% of the data.
        - data: The standardized data.
        - target: The target variable from the data.
        """
        self.data_loader = data_loader

        # Sample 30% of the data
        self.dataset = self.data_loader.data.sample(frac=0.3, random_state=42)

        self.data = StandardScaler().fit_transform(self.data_loader.data.drop(columns=[self.data_loader.target]))
        self.target = self.data_loader.data[self.data_loader.target]

    def plot_projection(self, projection, title):
        """
        Plot the projection of the data.

        Args:
        - projection: The projected data.
        - title (str): The title of the plot.
        """
        plt.figure(figsize=(8, 6))
        if projection.shape[1] == 1:
            plt.scatter(projection, np.zeros_like(projection), c=self.target, alpha=0.5, cmap='viridis')
        else:
            plt.scatter(projection[:, 0], projection[:, 1], c=self.target, alpha=0.5, cmap='viridis')
        plt.title(title)
        plt.xlabel('Component 1')
        plt.ylabel('Component 2')
        plt.grid(True)
        plt.show()

    def compute_pca(self, n_components=2):
        """
        Perform Principal Component Analysis (PCA) on the data.

        Args:
        - n_components: The number of components to keep.

        Returns:
        - The projected data after PCA.
        """
        return PCA(n_components=n_components).fit_transform(self.data)

    def compute_umap(self, n_components=2, n_neighbors=8, min_dist=0.5, metric='euclidean'):
        """
        Perform Uniform Manifold Approximation and Projection (UMAP) on the data.

        Args:
        - n_components: The number of components to keep.
        - n_neighbors: The number of neighbors to consider for each point.
        - min_dist: The minimum distance between points in the low-dimensional representation.
        - metric: The distance metric to use.

        Returns:
        - The projected data after UMAP.
        """
        return umap.UMAP(n_components=n_components, n_neighbors=n_neighbors, min_dist=min_dist,
                         metric=metric).fit_transform(self.data)


class HypothesisTester:
    """
    Class for performing hypothesis tests and generating Q-Q plots.

    Parameters:
    - data_loader: An instance of the DataLoader class used for loading the data.

    Attributes:
    - data_loader: An instance of the DataLoader class used for loading the data.
    - BMI_with_HD: Column data for BMI with Heart Disease.
    - Smoke_with_HD: Column data for Smoking with Heart Disease.
    - Alcohol_with_HD: Column data for Alcohol Drinking with Heart Disease.
    - Stroke_with_HD: Column data for Stroke with Heart Disease.
    - PH_with_HD: Column data for Physical Health with Heart Disease.
    - MH_with_HD: Column data for Mental Health with Heart Disease.
    - DW_with_HD: Column data for Diff Walking with Heart Disease.
    - Sex_with_HD: Column data for Sex with Heart Disease.
    - AC_with_HD: Column data for Age Category with Heart Disease.
    - Diabetic_with_HD: Column data for Diabetic with Heart Disease.
    - PA_with_HD: Column data for Physical Activity with Heart Disease.
    - GH_with_HD: Column data for Gen Health with Heart Disease.
    - ST_with_HD: Column data for Sleep Time with Heart Disease.
    - Asthma_with_HD: Column data for Asthma with Heart Disease.
    - KD_with_HD: Column data for Kidney Disease with Heart Disease.
    - SC_with_HD: Column data for Skin Cancer with Heart Disease.
    - BMI_without_HD: Column data for BMI without Heart Disease.
    - Smoke_without_HD: Column data for Smoking without Heart Disease.
    - Alcohol_without_HD: Column data for Alcohol Drinking without Heart Disease.
    - Stroke_without_HD: Column data for Stroke without Heart Disease.
    - PH_without_HD: Column data for Physical Health without Heart Disease.
    - MH_without_HD: Column data for Mental Health without Heart Disease.
    - DW_without_HD: Column data for Diff Walking without Heart Disease.
    - Sex_without_HD: Column data for Sex without Heart Disease.
    - AC_without_HD: Column data for Age Category without Heart Disease.
    - Diabetic_without_HD: Column data for Diabetic without Heart Disease.
    - PA_without_HD: Column data for Physical Activity without Heart Disease.
    - GH_without_HD: Column data for Gen Health without Heart Disease.
    - ST_without_HD: Column data for Sleep Time without Heart Disease.
    - Asthma_without_HD: Column data for Asthma without Heart Disease.
    - KD_without_HD: Column data for Kidney Disease without Heart Disease.
    - SC_without_HD: Column data for Skin Cancer without Heart Disease.
    - variable_names: List of variable names.
    - data_samples: Tuple of data samples.
    - normal_distributed_variables_with_HD: List of normal distributed variables with Heart Disease.
    - normal_distributed_variables_without_HD: List of normal distributed variables without Heart Disease.
    - not_normal_distributed_variables_with_HD: List of not normal distributed variables with Heart Disease.
    - not_normal_distributed_variables_without_HD: List of not normal distributed variables without Heart Disease.

    Methods:
    - _wilcoxon_ranksum_test(self, group1, group2): Perform Wilcoxon rank-sum test (Mann-Whitney U test) for two independent samples.
    - _unpaired_t_test(self, group1, group2): Perform unpaired t-test for two independent samples.
    - perform_tests(self): Perform hypothesis tests for all variable pairs.
    - qq_plots(self, distribution='norm'): Generate Q-Q plots for all variables.
    - test_normality(self): Test the normality assumption for all variables.
    - distribute_normality_data(self): Distribute data based on normality assumption.
    """

    def __init__(self, data_loader):
        """
        Initialize the HypothesisTester object.

        Parameters:
        - data_loader: An instance of the DataLoader class used for loading the data.
        """
        self.data_loader = data_loader

        # Column Data with Hearth Disease
        self.BMI_with_HD = self.data_loader.data['BMI'][self.data_loader.data['HeartDisease'] == 1]
        self.Smoke_with_HD = self.data_loader.data['Smoking'][self.data_loader.data['HeartDisease'] == 1]
        self.Alcohol_with_HD = self.data_loader.data['AlcoholDrinking'][self.data_loader.data['HeartDisease'] == 1]
        self.Stroke_with_HD = self.data_loader.data['Stroke'][self.data_loader.data['HeartDisease'] == 1]
        self.PH_with_HD = self.data_loader.data['PhysicalHealth'][self.data_loader.data['HeartDisease'] == 1]
        self.MH_with_HD = self.data_loader.data['MentalHealth'][self.data_loader.data['HeartDisease'] == 1]
        self.DW_with_HD = self.data_loader.data['DiffWalking'][self.data_loader.data['HeartDisease'] == 1]
        self.Sex_with_HD = self.data_loader.data['Sex'][self.data_loader.data['HeartDisease'] == 1]
        self.AC_with_HD = self.data_loader.data['AgeCategory'][self.data_loader.data['HeartDisease'] == 1]
        self.Diabetic_with_HD = self.data_loader.data['Diabetic'][self.data_loader.data['HeartDisease'] == 1]
        self.PA_with_HD = self.data_loader.data['PhysicalActivity'][self.data_loader.data['HeartDisease'] == 1]
        self.GH_with_HD = self.data_loader.data['GenHealth'][self.data_loader.data['HeartDisease'] == 1]
        self.ST_with_HD = self.data_loader.data['SleepTime'][self.data_loader.data['HeartDisease'] == 1]
        self.Asthma_with_HD = self.data_loader.data['Asthma'][self.data_loader.data['HeartDisease'] == 1]
        self.KD_with_HD = self.data_loader.data['KidneyDisease'][self.data_loader.data['HeartDisease'] == 1]
        self.SC_with_HD = self.data_loader.data['SkinCancer'][self.data_loader.data['HeartDisease'] == 1]

        # Column Data without Hearth Disease
        self.BMI_without_HD = self.data_loader.data['BMI'][self.data_loader.data['HeartDisease'] == 0]
        self.Smoke_without_HD = self.data_loader.data['Smoking'][self.data_loader.data['HeartDisease'] == 0]
        self.Alcohol_without_HD = self.data_loader.data['AlcoholDrinking'][self.data_loader.data['HeartDisease'] == 0]
        self.Stroke_without_HD = self.data_loader.data['Stroke'][self.data_loader.data['HeartDisease'] == 0]
        self.PH_without_HD = self.data_loader.data['PhysicalHealth'][self.data_loader.data['HeartDisease'] == 0]
        self.MH_without_HD = self.data_loader.data['MentalHealth'][self.data_loader.data['HeartDisease'] == 0]
        self.DW_without_HD = self.data_loader.data['DiffWalking'][self.data_loader.data['HeartDisease'] == 0]
        self.Sex_without_HD = self.data_loader.data['Sex'][self.data_loader.data['HeartDisease'] == 0]
        self.AC_without_HD = self.data_loader.data['AgeCategory'][self.data_loader.data['HeartDisease'] == 0]
        self.Diabetic_without_HD = self.data_loader.data['Diabetic'][self.data_loader.data['HeartDisease'] == 0]
        self.PA_without_HD = self.data_loader.data['PhysicalActivity'][self.data_loader.data['HeartDisease'] == 0]
        self.GH_without_HD = self.data_loader.data['GenHealth'][self.data_loader.data['HeartDisease'] == 0]
        self.ST_without_HD = self.data_loader.data['SleepTime'][self.data_loader.data['HeartDisease'] == 0]
        self.Asthma_without_HD = self.data_loader.data['Asthma'][self.data_loader.data['HeartDisease'] == 0]
        self.KD_without_HD = self.data_loader.data['KidneyDisease'][self.data_loader.data['HeartDisease'] == 0]
        self.SC_without_HD = self.data_loader.data['SkinCancer'][self.data_loader.data['HeartDisease'] == 0]

        self.variable_names = ['BMI_with_HD', 'Smoke_with_HD', 'Alcohol_with_HD', 'Stroke_with_HD', 'PH_with_HD', 'MH_with_HD', 'DW_with_HD',
                'Sex_with_HD', 'AC_with_HD', 'Diabetic_with_HD', 'PA_with_HD', 'GH_with_HD', 'ST_with_HD',
                'Asthma_with_HD', 'KD_with_HD', 'SC_with_HD', 'BMI_without_HD', 'Smoke_without_HD', 'Alcohol_without_HD',
                'Stroke_without_HD', 'PH_without_HD', 'MH_without_HD', 'DW_without_HD', 'Sex_without_HD', 'AC_without_HD',
                'Diabetic_without_HD', 'PA_without_HD', 'GH_without_HD', 'ST_without_HD',
                'Asthma_without_HD', 'KD_without_HD', 'SC_without_HD']
        self.data_samples = (self.BMI_with_HD, self.Smoke_with_HD, self.Alcohol_with_HD,
                        self.Stroke_with_HD, self.PH_with_HD, self.MH_with_HD, self.DW_with_HD, self.Sex_with_HD,
                        self.AC_with_HD, self.Diabetic_with_HD, self.PA_with_HD, self.GH_with_HD, self.ST_with_HD,
                        self.Asthma_with_HD, self.KD_with_HD, self.SC_with_HD, self.BMI_without_HD,
                        self.Smoke_without_HD, self.Alcohol_without_HD,self.Stroke_without_HD,
                        self.PH_without_HD, self.MH_without_HD, self.DW_without_HD, self.Sex_without_HD,
                        self.AC_without_HD, self.Diabetic_without_HD, self.PA_without_HD, self.GH_without_HD,
                        self.ST_without_HD, self.Asthma_without_HD, self.KD_without_HD, self.SC_without_HD)

        self.normal_distributed_variables_with_HD = []

        self.normal_distributed_variables_without_HD = []

        self.not_normal_distributed_variables_with_HD = []

        self.not_normal_distributed_variables_without_HD = []

    def _wilcoxon_ranksum_test(self, group1, group2):
        """
        Perform Wilcoxon rank-sum test (Mann-Whitney U test) for two independent samples.

        Parameters:
        - group1: List or array-like object containing data for sample 1.
        - group2: List or array-like object containing data for sample 2.

        Returns:
        - statistic: The calculated test statistic.
        - p_value: The p-value associated with the test statistic.
        """
        statistic, p_value = sms.stattools.stats.mannwhitneyu(group1, group2)

        return statistic, p_value

    def _unpaired_t_test(self, group1, group2):
        """
        Perform unpaired t-test for two groups.

        Parameters:
        - group1: List or array-like object containing data for group 1.
        - group2: List or array-like object containing data for group 2.

        Returns:
        - t_statistic: The calculated t-statistic.
        - p_value: The p-value associated with the t-statistic.
        """
        t_statistic, p_value = ttest_ind(group1, group2)
        return t_statistic, p_value

    def perform_tests(self):
        """
        Perform hypothesis tests for the normal and not normal distributed variables.

        Prints the results of the tests.
        """
        print("\nUnpaired T-test tests for the normal distributed variables:")
        # Iterate over the indices of the arrays of the normal distributed variables
        for i in range(len(self.normal_distributed_variables_with_HD)):

            # Perform Unpaired T-Test
            t_stat, p_val = self._unpaired_t_test(self.normal_distributed_variables_with_HD[i],
                                                   self.normal_distributed_variables_without_HD[i])

            # Print the results
            print(f"\nUnpaired T-test test between the array of "
                  f"{self.normal_distributed_variables_with_HD[i].name} with HeartDisease and the array without : ")
            print("t-statistic:", t_stat)
            print("p-value:", p_val)

        print("\nWilcoxon rank-sum tests for the not normal distributed variables:")
        # Iterate over the indices of the arrays of the not normal distributed variables
        for i in range(len(self.not_normal_distributed_variables_with_HD)):

            # Perform Wilcoxon rank-sum test
            statistic, p_value = self._wilcoxon_ranksum_test(self.not_normal_distributed_variables_with_HD[i],
                                                             self.not_normal_distributed_variables_without_HD[i])

            # Print the results
            print(f"\nWilcoxon rank-sum test between the array of "
                  f"{self.not_normal_distributed_variables_with_HD[i].name} with HeartDisease and the array without : ")
            print("Test statistic:", statistic)
            print("p-value:", p_value)

    def qq_plots(self, distribution='norm'):
        """
        Generate Q-Q plots for multiple data samples.

        Parameters:
        - distribution: String indicating the theoretical distribution to compare against. Default is 'norm' for normal
        distribution.
        """
        num_samples = len(self.data_samples)
        num_rows = (num_samples + 1) // 2  # Calculate the number of rows for subplots
        num_cols = 2 if num_samples > 1 else 1  # Ensure at least 1 column for subplots

        # Adjust the height of the figure to fit all Q-Q plots without overlapping
        fig_height = 6 * num_rows  # Adjust this value as needed
        fig, axes = plt.subplots(num_rows, num_cols, figsize=(12, fig_height))
        axes = axes.flatten()  # Flatten axes if multiple subplots

        for i, data in enumerate(self.data_samples):
            ax = axes[i]
            probplot(data, dist=distribution, plot=ax)
            ax.set_title(f'Q-Q Plot ({distribution})')
            ax.set_xlabel('Theoretical Quantiles')
            ax.set_ylabel(self.variable_names[i])

        # Adjust layout and show plots
        plt.tight_layout()
        plt.show()
    def test_normality(self):
        """
        Test the normality of multiple data samples using Shapiro-Wilk test.

        Parameters:
        - variable_names: List with the names of the variables to be tested.
        - data_samples: Variable number of 1D array-like objects representing the data samples.

        Returns:
        - results: Dictionary containing the test results for each data sample.
                   The keys are the variable names and the values are a tuple (test_statistic, p_value) for
                   Shapiro-Wilk test.
        """

        print('\nNormality Test:\n')

        results = {}
        normality = []
        for name, data in zip(self.variable_names, self.data_samples):
            results[name] = shapiro(data)
        for variable_name, shapiro_result in results.items():
            print(f'{variable_name}:')
            print(f'Shapiro-Wilk test - Test statistic: {shapiro_result.statistic}, p-value: {shapiro_result.pvalue}')

            if shapiro_result.pvalue > 0.05:
                normality.append(variable_name)

        if normality:
            print("\nThis variables seem normally distributed:", normality)
        else:
            print("\nNo variable seems normally distributed.")

    def distribute_normality_data(self):
        """
        Distributes the data samples into different lists based on their normality.

        This method iterates over the variable names and data samples, and categorizes them into different lists
        based on their normality. If the variable name is 'BMI_with_HD', the data sample is added to the
        'normal_distributed_variables_with_HD' list. If the variable name is 'BMI_without_HD', the data sample is
        added to the 'normal_distributed_variables_without_HD' list. If the variable name contains 'with_HD', the
        data sample is added to the 'not_normal_distributed_variables_with_HD' list. If the variable name contains
        'without_HD', the data sample is added to the 'not_normal_distributed_variables_without_HD' list.
        """
        for variable_name, data_sample in zip(self.variable_names, self.data_samples):
            if variable_name == 'BMI_with_HD':
                self.normal_distributed_variables_with_HD.append(data_sample)
            elif variable_name == 'BMI_without_HD':
                self.normal_distributed_variables_without_HD.append(data_sample)
            else:
                if "with_HD" in variable_name:
                    self.not_normal_distributed_variables_with_HD.append(data_sample)
                if "without_HD" in variable_name:
                    self.not_normal_distributed_variables_without_HD.append(data_sample)


class FeatureCreation:
    """
    A class that contains methods to create various features based on the data_loader object.

    Args:
        data_loader (object): An object that loads the data.

    Attributes:
        data_loader (object): An object that loads the data.

    Methods:
        _bmi_class_feature: Creates a BMI class feature based on the BMI column of the data.
        _sleep_class_feature: Creates a sleep class feature based on the SleepTime column of the data.
        _bad_habits_score_feature: Creates a bad habits score feature based on the Smoking and AlcoholDrinking columns of the data.
        _diseases_feature: Creates a diseases feature based on the KidneyDisease, Asthma, SkinCancer, and Diabetic columns of the data.
        _poor_health_days_month: Creates a poor health days per month feature based on the MentalHealth and PhysicalHealth columns of the data.
        _dangerous_age_stroke: Creates a dangerous stroke feature based on the Stroke and AgeCategory columns of the data.
        _age_bmi_interaction_feature: Creates an age-BMI interaction feature based on the AgeCategory and BMI columns of the data.
        _bmi_sleep_interaction_feature: Creates a BMI-sleep interaction feature based on the BMI and SleepTime columns of the data.
        _age_gh_interaction_feature: Creates an age-general health interaction feature based on the AgeCategory and GenHealth columns of the data.
        _age_sleep_interaction_feature: Creates an age-sleep interaction feature based on the AgeCategory and SleepTime columns of the data.
        create_modified_features: Calls the _bmi_class_feature and _sleep_class_feature methods to create modified features.
        create_joined_features: Calls the _bad_habits_score_feature, _diseases_feature, _poor_health_days_month, and _dangerous_age_stroke methods to create joined features.
        create_interaction_features: Calls the _age_bmi_interaction_feature, _bmi_sleep_interaction_feature, _age_gh_interaction_feature, and _age_sleep_interaction_feature methods to create interaction features.
    """

    def __init__(self, data_loader):
        """
        Initialize the class with a data loader.

        Args:
            data_loader: The data loader object used to load data.
        """
        self.data_loader = data_loader

    def _bmi_class_feature(self):
        """
        Creates a BMI class feature based on the BMI column of the data.
        The BMI class is determined by the following conditions:
        - BMI < 18.5: Class 1
        - 18.5 <= BMI < 25: Class 2
        - 25 <= BMI < 30: Class 3
        - 30 <= BMI < 35: Class 4
        - 35 <= BMI < 40: Class 5
        - BMI >= 40: Class 6
        The BMI class is stored in the "BMIClass" column of the data_loader object.
        """
        bmi = self.data_loader.data["BMI"]
        condition = [bmi < 18.5, bmi < 25, bmi < 30, bmi < 35, bmi < 40, bmi >= 40]
        choice = [1, 2, 3, 4, 5, 6]
        self.data_loader.data["BMIClass"] = np.select(condition, choice)
        print("Created BMIClass feature\n")

    def _sleep_class_feature(self):
        """
        Creates a sleep class feature based on the SleepTime column of the data.
        The sleep class is determined by the following conditions:
        - SleepTime < 6: Class 1
        - 6 <= SleepTime < 9: Class 2
        - SleepTime >= 9: Class 3
        The sleep class is stored in the "SleepClass" column of the data_loader object.
        """
        sleep = self.data_loader.data["SleepTime"]
        condition = [sleep < 6, sleep < 9, sleep >= 9]
        choice = [1, 2, 3]
        self.data_loader.data["SleepClass"] = np.select(condition, choice)
        print("Created SleepClass feature\n")

    def _bad_habits_score_feature(self):
        """
        Creates a bad habits score feature based on the Smoking and AlcoholDrinking columns of the data.
        The bad habits score is calculated by summing the values of the Smoking and AlcoholDrinking columns.
        The bad habits score is stored in the "BadHabitsScore" column of the data_loader object.
        """
        smoker = self.data_loader.data["Smoking"]
        alcohol = self.data_loader.data["AlcoholDrinking"]
        condition = (smoker + alcohol)
        self.data_loader.data["BadHabitsScore"] = condition
        print("Created BadHabitsScore feature\n")

    def _diseases_feature(self):
        """
        Creates a diseases feature based on the KidneyDisease, Asthma, SkinCancer, and Diabetic columns of the data.
        The diseases feature is calculated by summing the values of the KidneyDisease, Asthma, SkinCancer, and Diabetic columns.
        The diseases feature is stored in the "Diseases" column of the data_loader object.
        """
        kidney_disease = self.data_loader.data["KidneyDisease"]
        asthma = self.data_loader.data["Asthma"]
        skin_cancer = self.data_loader.data["SkinCancer"]
        diabetic = self.data_loader.data["Diabetic"]
        condition = (kidney_disease + asthma + skin_cancer + diabetic)
        self.data_loader.data["Diseases"] = condition
        print("Created Diseases feature\n")

    def _poor_health_days_month(self):
        """
        Creates a poor health days per month feature based on the MentalHealth and PhysicalHealth columns of the data.
        The poor health days per month is calculated by summing the values of the MentalHealth and PhysicalHealth columns and dividing by 30.
        The poor health days per month feature is stored in the "PoorHealthDaysMonth" column of the data_loader object.
        """
        mental_health = self.data_loader.data["MentalHealth"]
        physical_health = self.data_loader.data["PhysicalHealth"]
        condition = (mental_health + physical_health) / 30
        self.data_loader.data["PoorHealthDaysMonth"] = condition
        print("Created PoorHealthDaysMonth feature\n")

    def _dangerous_age_stroke(self):
        """
        Creates a dangerous stroke feature based on the Stroke and AgeCategory columns of the data.
        The dangerous stroke feature is determined by the following conditions:
        - AgeCategory >= 10 and Stroke = 1: 1
        - Otherwise: 0
        The dangerous stroke feature is stored in the "DangerousStroke" column of the data_loader object.
        """
        strokes = self.data_loader.data["Stroke"]
        ages = self.data_loader.data["AgeCategory"]
        conditions = []
        for stroke, age in zip(strokes, ages):
            if age >= 10 and stroke == 1:
                condition = 1
            else:
                condition = 0
            conditions.append(condition)
        self.data_loader.data["DangerousStroke"] = conditions
        print("Created DangerousStroke feature\n")

    def _age_bmi_interaction_feature(self):
        """
        Creates an age-BMI interaction feature based on the AgeCategory and BMI columns of the data.
        The age-BMI interaction feature is calculated by multiplying the values of the AgeCategory and BMI columns.
        The age-BMI interaction feature is stored in the "AgeBMI_Interaction" column of the data_loader object.
        """
        age = self.data_loader.data["AgeCategory"]
        bmi = self.data_loader.data["BMI"]
        condition = (age * bmi)
        self.data_loader.data["AgeBMI_Interaction"] = condition
        print("Created AgeBMI_Interaction feature\n")

    def _bmi_sleep_interaction_feature(self):
        """
        Creates a BMI-sleep interaction feature based on the BMI and SleepTime columns of the data.
        The BMI-sleep interaction feature is calculated by multiplying the values of the BMI and SleepTime columns.
        The BMI-sleep interaction feature is stored in the "BMISleep_Interaction" column of the data_loader object.
        """
        sleep = self.data_loader.data["SleepTime"]
        bmi = self.data_loader.data["BMI"]
        condition = (sleep * bmi)
        self.data_loader.data["BMISleep_Interaction"] = condition
        print("Created BMISleep_Interaction feature\n")

    def _age_gh_interaction_feature(self):
        """
        Creates an age-general health interaction feature based on the AgeCategory and GenHealth columns of the data.
        The age-general health interaction feature is calculated by multiplying the values of the AgeCategory and GenHealth columns.
        The age-general health interaction feature is stored in the "AgeHealth_Interaction" column of the data_loader object.
        """
        age = self.data_loader.data["AgeCategory"]
        general_health = self.data_loader.data["GenHealth"]
        condition = (age * general_health)
        self.data_loader.data["AgeHealth_Interaction"] = condition
        print("Created AgeHealth_Interaction feature\n")

    def _age_sleep_interaction_feature(self):
        """
        Creates an age-sleep interaction feature based on the AgeCategory and SleepTime columns of the data.
        The age-sleep interaction feature is calculated by multiplying the values of the AgeCategory and SleepTime columns.
        The age-sleep interaction feature is stored in the "AgeSleep_Interaction" column of the data_loader object.
        """
        age = self.data_loader.data["AgeCategory"]
        sleep = self.data_loader.data["SleepTime"]
        condition = (age * sleep)
        self.data_loader.data["AgeSleep_Interaction"] = condition
        print("Created AgeSleep_Interaction feature\n")

    def create_modified_features(self):

        self._bmi_class_feature()
        self._sleep_class_feature()

    def create_joined_features(self):

        self._bad_habits_score_feature()
        self._diseases_feature()
        self._poor_health_days_month()
        self._dangerous_age_stroke()

    def create_interaction_features(self):

        self._age_bmi_interaction_feature()
        self._bmi_sleep_interaction_feature()
        self._age_gh_interaction_feature()
        self._age_sleep_interaction_feature()


class ModelOptimization:

    def __init__(self, X_train, y_train, X_val, y_val):

        self.X_train = X_train
        self.y_train = y_train
        self.X_val = X_val
        self.y_val = y_val

    def optimize_knn(self, k_values):

        best_k = None
        best_accuracy = -1

        for k in k_values:

            knn = KNeighborsClassifier(n_neighbors=k)
            knn.fit(self.X_train, self.y_train)
            accuracy = knn.score(self.X_val, self.y_val)
            print(f"k = {k}, Accuracy = {accuracy}")

            if accuracy > best_accuracy:
                best_accuracy = accuracy
                best_k = k

        print("Best k value:", best_k)
        print("Best accuracy:", best_accuracy)
        return best_k

    def optimize_logistic_regression(self, C_values=(0.1, 1.0, 10.0), penalty=('l1', 'l2')):
        """
        Optimizes the parameters for Logistic Regression classifier.

        Parameters:
            C_values (tuple): Values to try for regularization parameter C. Default is (0.1, 1.0, 10.0).
            penalty (tuple): Regularization penalty to try. Default is ('l1', 'l2').

        Returns:
            tuple: Best parameters for Logistic Regression (C, penalty).
        """
        best_accuracy = -1
        best_c = None
        best_penalty = None
        for c in C_values:
            for penalty_seleected in penalty:
                lr = LogisticRegression(C=c, penalty=penalty_seleected, solver='saga', multi_class='auto')
                lr.fit(self.X_train, self.y_train)
                accuracy = lr.score(self.X_val, self.y_val)
                print(f"C = {c}, Penalty = {penalty_seleected}, Accuracy = {accuracy}")
                if accuracy > best_accuracy:
                    best_accuracy = accuracy
                    best_c = c
                    best_penalty = penalty_seleected
        print("Best c value:", best_c)
        print("Best penalty:", best_penalty)
        print("Best accuracy:", best_accuracy)
        return best_c, best_penalty

    def optimize_decision_tree(self, max_depth_values=(None, 10, 20)):
        """
        Optimizes the parameters for Decision Tree classifier.

        Parameters:
            max_depth_values (tuple): Values to try for maximum depth. Default is (None, 10, 20).

        Returns:
            tuple: Best parameters for Decision Tree (max depth).
        """
        best_accuracy = -1
        best_max_depth = None
        for max_depth in max_depth_values:
            dt = DecisionTreeClassifier(max_depth=max_depth)
            dt.fit(self.X_train, self.y_train)
            accuracy = dt.score(self.X_val, self.y_val)
            print(f"Max depth = {max_depth}, Accuracy = {accuracy}")
            if accuracy > best_accuracy:
                best_accuracy = accuracy
                best_max_depth = max_depth
        print("Best max depth value:", best_max_depth)
        print("Best accuracy:", best_accuracy)
        return best_max_depth



class CrossValidator:

    def __init__(self, k=5):

        self.k = k
        self.kf = KFold(n_splits=k, shuffle=True)
        self.cm = None
        self.accuracy_scores = []
        self.sensitivity_scores = []
        self.specificity_scores = []

    def cross_validate(self, model, X, y):

        for train_index, val_index in self.kf.split(X):

            X_train, X_val = X[train_index], X[val_index]
            y_train, y_val = y[train_index], y[val_index]

            model.fit(X_train, y_train)
            y_pred = model.predict(X_val)

            self.cm = ConfusionMatrix(actual_vector=list(y_val), predict_vector=list(y_pred))

            self.accuracy_scores.append(accuracy_score(y_val, y_pred))
            self.sensitivity_scores.append(float(self.cm.TPR_Macro))
            self.specificity_scores.append(float(self.cm.TNR_Macro))

        avg_accuracy = sum(self.accuracy_scores) / len(self.accuracy_scores)
        avg_sensitivity = sum(self.sensitivity_scores) / len(self.sensitivity_scores)
        avg_specificity = sum(self.specificity_scores) / len(self.specificity_scores)

        return avg_accuracy, avg_sensitivity, avg_specificity

    def evaluate_on_test_set(self, model, X_test, y_test):
        """
        Evaluates the trained model on the test set.

        Parameters:
            model: Trained machine learning model.
            X_test (array-like): Test features.
            y_test (array-like): Test labels.

        Returns:
            tuple: Accuracy, sensitivity, and specificity scores on the test set.
        """
        y_pred = model.predict(X_test)
        cm = ConfusionMatrix(actual_vector=list(y_test), predict_vector=list(y_pred))
        accuracy = cm.Overall_ACC
        sensitivity = cm.TPR_Macro
        specificity = cm.TNR_Macro
        return accuracy, sensitivity, specificity


class ModelBuilding:

    def __init__(self, X_train, y_train, X_test, y_test, k=5, validation_size=0.2, save_all=True):

        self.X_train_complete = X_train
        self.y_train_complete = y_train
        self.X_train, self.X_val, self.y_train, self.y_val = train_test_split(X_train, y_train, test_size=validation_size)
        self.X_test = X_test
        self.y_test = y_test
        self.k = k
        self.save_all = save_all
        self.best_model = None
        self.best_model_name = None
        self.best_params = None
        self.best_score = -1
        self.history = {}

    def build_models(self, models_dict):

        model_optimization = ModelOptimization(self.X_train, self.y_train, self.X_val, self.y_val)

        for name, model_params in models_dict.items():

            print("\nTraining", name, "model")
            model = model_params.pop('model')
            model_params_check = {}

            if model == KNeighborsClassifier:

                k = model_optimization.optimize_knn(model_params['n_neighbors'])
                model_params_check['n_neighbors'] = k
                params = {'n_neighbors': k}

            elif model == LogisticRegression:
                lr_params = model_optimization.optimize_logistic_regression(**model_params)
                model_params_check['C'] = lr_params[0]
                model_params_check['penalty'] = lr_params[1]
                params = lr_params

            elif model == DecisionTreeClassifier:
                dt_params = model_optimization.optimize_decision_tree(**model_params)
                model_params_check['max_depth'] = dt_params
                params = dt_params

            else:
                raise ValueError("Model type is not supported.")

            # Check the performance of the optimized model parameters on the validation data
            model_instance = model(**model_params_check)
            model_instance.fit(self.X_train, self.y_train)
            val_score = model_instance.score(self.X_val, self.y_val)
            self.history[str(name)] = val_score

            if val_score > self.best_score:
                print("New best model found!")
                self.best_score = val_score
                self.best_model = model_instance
                self.best_model_name = name
                self.best_params = params
                self.best_model_checked = model
                self.best_model_params_checked = model_params_check

            if self.save_all:
                self.save_model(model_instance, name)

        print("Optimization finished, history:\n")
        print("Model name\t\tAccuracy")  # Print header
        for model, accuracy in self.history.items():  # Print table rows
            print(f"{model}\t\t{accuracy}")
        print("\nBest performing model:", self.best_model_name)
        print("Best validation score:", self.best_score)
        print("Best parameters:", self.best_params)

        if not self.save_all:
            self.save_model(self.best_model, self.best_model_name)

        # Evaluate best found model using CrossValidator
        self.kf_cv = CrossValidator(k=self.k)
        self.avg_accuracy, self.avg_sensitivity, self.avg_specificity = self.kf_cv.cross_validate(
            self.best_model_checked(**self.best_model_params_checked), self.X_train_complete, self.y_train_complete)

        print("Average accuracy during cross-validation:", self.avg_accuracy)
        print("Average sensitivity during cross-validation:", self.avg_sensitivity)
        print("Average specificity during cross-validation:", self.avg_specificity)

        return self.history, self.avg_accuracy, self.avg_sensitivity, self.avg_specificity

    def evaluate_best_model(self):

        print("\nEvaluating best model on test set!")
        test_score = self.best_model.score(self.X_test, self.y_test)
        print("Test set score:", test_score)

    def save_model(self, model, filename):

        folder_path = "./models"
        full_path = os.path.join(folder_path, filename)
        print("Saving model as", filename)
        joblib.dump(model, full_path)


# def KNearestNeighbors(X_val, X_train, y_val, y_train, k):
#
#     correct_count = 0
#
#     for i in range(len(X_val)):
#         print(f"Processing instance {i} out of {len(X_val)}")
#
#         distances = [np.sqrt(np.sum((X_val[i] - x_train) ** 2)) for x_train in X_train]
#         nearest_indices = np.argsort(distances)[:k]
#         nearest_labels = [y_train[index] for index in nearest_indices]
#         predicted_label = max(set(nearest_labels), key=nearest_labels.count)
#
#         if predicted_label == y_val[i]:
#             correct_count += 1
#
#     accuracy = correct_count / len(X_val)
#     return accuracy



#%% 1- Pre Processing and EDA

path = 'data/heart_2020.csv'

# Initialize DataManipulator class
data_loader = DataManipulator(path, 'HeartDisease')

# Initialize DataPreProcessing class with the dataset
# Process all the data to numeric values and determine the range of values for each variable
data_preprocessing = DataPreProcessing(data_loader)

# Initialize DataVisualization class with the dataset
data_visualization = DataVisualization(data_loader, ['correlation', 'box', 'barh'])

# Visualization of the outliers (box plots) and all the histograms
#data_visualization.plot_all_features()
#data_visualization.plots(['box'])

# Initialize DataCleaning class with the dataset
data_cleaner = DataCleaning(data_loader)

# Verify the presence of missing values, duplicated data and outliers and clean the data
data_cleaner.handle_missing_values()
data_cleaner.remove_duplicates()
data_cleaner.detect_and_remove_outliers()

print("\nCleansed Dataset:")
print(data_loader.data.info)

# Save the cleaned dataset to a new csv file
data_loader.data.to_csv('data/heart_2020_cleaned.csv', index=False)

# Visualization of all the histograms, correlation and barh plots
#data_visualization.plot_all_features()
#data_visualization.plots(['correlation', 'barh'])

# Initialize DimensionalityReduction class with the dataset
dr = DimensionalityReduction(data_loader)

# Compute and plot PCA projection
#dr.plot_projection(dr.compute_pca(), 'PCA Projection')
# Compute and plot UMAP projection
#dr.plot_projection(dr.compute_umap(), 'UMAP Projection')

#%% 2- Hypothesis Testing

# Initialize the HypothesisTester class with the data
tester = HypothesisTester(data_loader)

# Perform normality analysis, first by normality test and then by visual checking using a Q-Q plot
#tester.test_normality()
#tester.qq_plots()

# After the analysis of the normality test and Q-Q plots we decided the distribution of variables
# We found from the Q-Q plots that the only normal distributed variables are BMI_with_HD and BMI_without_HD
#tester.distribute_normality_data()

# Perform the hypothesis tests
#tester.perform_tests()

#%% 3- Feature Creation

# Initialize the FeatureCreation class with the data
feature_creator = FeatureCreation(data_loader)

print("\nFeatures Created:\n")

# Create the features
feature_creator.create_modified_features()
feature_creator.create_joined_features()
feature_creator.create_interaction_features()

# Save the new dataset to a new csv file
data_loader.data.to_csv('data/heart_2020_final.csv', index=False)

# Visualization of all the final histograms and correlation plot
#data_visualization.plot_all_features()
#data_visualization.plots(['correlation'])

#%% 4- Model Building

# Divide the data into features and target variable
X = data_loader.data.drop(columns=[data_loader.target])
y = data_loader.data[data_loader.target]

# Split the data into training and testing sets
X_train, X_test, y_train, y_test = train_test_split(X, y, test_size=0.2, random_state=42)

# Define the model dictionary for the optimization
models_dict = {
    "KNN": {"model": KNeighborsClassifier, "n_neighbors": (3, 5, 7)},
<<<<<<< HEAD
=======
    "LogisticRegression": {"model": LogisticRegression, "C_values": (0.1, 1.0, 10.0), "penalty": (None, 'l2')},
    "DecisionTree": {"model": DecisionTreeClassifier, "max_depth_values": (None, 10, 20)},
>>>>>>> da0c929d
}

# Create an instance of ModelBuilder
builder = ModelBuilding(np.array(X_train), np.array(y_train), np.array(X_test), np.array(y_test))

# Build the models
builder.build_models(models_dict)
builder.evaluate_best_model()<|MERGE_RESOLUTION|>--- conflicted
+++ resolved
@@ -1203,12 +1203,14 @@
                 params = {'n_neighbors': k}
 
             elif model == LogisticRegression:
+              
                 lr_params = model_optimization.optimize_logistic_regression(**model_params)
                 model_params_check['C'] = lr_params[0]
                 model_params_check['penalty'] = lr_params[1]
                 params = lr_params
 
             elif model == DecisionTreeClassifier:
+              
                 dt_params = model_optimization.optimize_decision_tree(**model_params)
                 model_params_check['max_depth'] = dt_params
                 params = dt_params
@@ -1223,6 +1225,7 @@
             self.history[str(name)] = val_score
 
             if val_score > self.best_score:
+              
                 print("New best model found!")
                 self.best_score = val_score
                 self.best_model = model_instance
@@ -1381,11 +1384,8 @@
 # Define the model dictionary for the optimization
 models_dict = {
     "KNN": {"model": KNeighborsClassifier, "n_neighbors": (3, 5, 7)},
-<<<<<<< HEAD
-=======
     "LogisticRegression": {"model": LogisticRegression, "C_values": (0.1, 1.0, 10.0), "penalty": (None, 'l2')},
-    "DecisionTree": {"model": DecisionTreeClassifier, "max_depth_values": (None, 10, 20)},
->>>>>>> da0c929d
+    "DecisionTree": {"model": DecisionTreeClassifier, "max_depth_values": (None, 10, 20)}
 }
 
 # Create an instance of ModelBuilder
